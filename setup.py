from importlib.machinery import SourceFileLoader
import os

from setuptools import find_packages, setup

lookout_style = SourceFileLoader("lookout", "./lookout/style/__init__.py").load_module()

with open(os.path.join(os.path.dirname(__file__), "README.md")) as f:
    long_description = f.read()

tests_require = ["docker>=3.4.0,<4.0"]
tf_requires = ["tensorflow>=1.0,<2.0"]
tf_gpu_requires = ["tensorflow-gpu>=1.0,<2.0"]
plot_requires = ["matplotlib>=2.0,<3.0"]
web_requires = ["Flask>=1.0.0,<2.0", "Flask-Cors>=3.0.0,<4.0"]
all_cpu_requires = tests_require + tf_requires + plot_requires + web_requires
all_gpu_requires = tests_require + tf_gpu_requires + plot_requires + web_requires

setup(
    name="lookout-style",
    description="Machine learning-based assisted code review - code style analyzers.",
    long_description=long_description,
    long_description_content_type="text/markdown",
    version=".".join(map(str, lookout_style.__version__)),
    license="AGPL-3.0",
    author="source{d}",
    author_email="machine-learning@sourced.tech",
    url="https://github.com/src-d/style-analyzer",
    download_url="https://github.com/src-d/style-analyzer",
    packages=find_packages(exclude=("lookout.style.format.tests",)),
    namespace_packages=["lookout"],
    keywords=["machine learning on source code", "babelfish", "lookout"],
    install_requires=[
        "sourced-ml>=0.7.0,<0.8",
<<<<<<< HEAD
        "lookout-sdk-ml>=0.2.2,<0.3",
=======
        "lookout-sdk-ml>=0.3,<0.4",
>>>>>>> e7c7db2c
        "scikit-learn>=0.20,<2.0",
        "scikit-optimize>=0.5,<2.0",
        "pandas>=0.22,<2.0",
        "gensim>=3.5.0,<4.0",
        "google-compute-engine>=2.8.3,<3.0",  # for gensim
        "xgboost>=0.72,<2.0",
    ],
    extras_require={
        "tf": tf_requires,
        "tf_gpu": tf_gpu_requires,
        "plot": plot_requires,
        "test": tests_require,
        "web": web_requires,
        "all_gpu": all_gpu_requires,
        "all_cpu": all_cpu_requires,
    },
    tests_require=tests_require,
    package_data={"": ["LICENSE.md", "README.md"], },
    classifiers=[
        "Development Status :: 3 - Alpha",
        "Environment :: Console",
        "Intended Audience :: Developers",
        "License :: OSI Approved :: GNU Affero General Public License v3",
        "Operating System :: POSIX",
        "Programming Language :: Python :: 3.5",
        "Programming Language :: Python :: 3.6",
        "Programming Language :: Python :: 3.7",
        "Topic :: Software Development :: Quality Assurance"
    ]
)<|MERGE_RESOLUTION|>--- conflicted
+++ resolved
@@ -32,11 +32,7 @@
     keywords=["machine learning on source code", "babelfish", "lookout"],
     install_requires=[
         "sourced-ml>=0.7.0,<0.8",
-<<<<<<< HEAD
-        "lookout-sdk-ml>=0.2.2,<0.3",
-=======
         "lookout-sdk-ml>=0.3,<0.4",
->>>>>>> e7c7db2c
         "scikit-learn>=0.20,<2.0",
         "scikit-optimize>=0.5,<2.0",
         "pandas>=0.22,<2.0",
