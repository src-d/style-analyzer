from importlib.machinery import SourceFileLoader
import os

from setuptools import find_packages, setup

lookout_style = SourceFileLoader("lookout", "./lookout/style/__init__.py").load_module()

with open(os.path.join(os.path.dirname(__file__), "README.md"), encoding="utf-8") as f:
    long_description = f.read()

tests_require = ["docker>=3.4.0,<4.0"]
tf_requires = ["tensorflow>=1.0,<2.0"]
tf_gpu_requires = ["tensorflow-gpu>=1.0,<2.0"]
plot_requires = ["matplotlib>=2.0,<3.0"]
web_requires = ["Flask>=1.0.0,<2.0", "Flask-Cors>=3.0.0,<4.0"]
all_cpu_requires = tests_require + tf_requires + plot_requires + web_requires
all_gpu_requires = tests_require + tf_gpu_requires + plot_requires + web_requires
exclude_packages = ("lookout.style.format.tests", "lookout.style.typos.tests") \
    if not os.getenv("LOOKOUT_STYLE_ANALYZER_SETUP_INCLUDE_TESTS", False) else ()

setup(
    name="lookout-style",
    description="Machine learning-based assisted code review - code style analyzers.",
    long_description=long_description,
    long_description_content_type="text/markdown",
    version=lookout_style.__version__,
    license="AGPL-3.0",
    author="source{d}",
    author_email="machine-learning@sourced.tech",
    url="https://github.com/src-d/style-analyzer",
    download_url="https://github.com/src-d/style-analyzer",
    packages=find_packages(exclude=exclude_packages),
    namespace_packages=["lookout"],
    keywords=["machine learning on source code", "babelfish", "lookout"],
    install_requires=[
<<<<<<< HEAD
        "sourced-ml>=0.7.2,<0.8",
        "lookout-sdk-ml>=0.11.0,<0.12",
=======
        "sourced-ml>=0.8.0,<0.9",
        "lookout-sdk-ml>=0.9.0,<0.10",
>>>>>>> e4524461
        "scikit-learn>=0.20,<2.0",
        "scikit-optimize>=0.5,<2.0",
        "pandas>=0.22,<2.0",
        "gensim>=3.5.0,<4.0",
        "google-compute-engine>=2.8.3,<3.0",  # for gensim
        "xgboost>=0.72,<2.0",
        "tabulate>=0.8.0,<2.0",
        "python-igraph>=0.7.0,<2.0",
    ],
    extras_require={
        "tf": tf_requires,
        "tf_gpu": tf_gpu_requires,
        "plot": plot_requires,
        "test": tests_require,
        "web": web_requires,
        "all_gpu": all_gpu_requires,
        "all_cpu": all_cpu_requires,
    },
    tests_require=tests_require,
    package_data={"": ["../LICENSE.md", "../README.md", "../requirements.txt", "README.md"],
                  "lookout.style.format": ["templates/*.jinja2"],
                  "lookout.style.format.benchmarks": ["data/js_smoke_init.tar.xz",
                                                      "data/quality_report_repos.csv"],
                  "lookout.style.format.langs": ["*.jinja2"],
                  "lookout.style.format.tests": ["*.asdf", "*.xz"],
                  "lookout.style.format.tests.bugs.001_analyze_skips_lines":
                      ["find_chrome_base.js", "find_chrome_head.js",
                       "style.format.analyzer.FormatAnalyzer_1.asdf"],
                  "lookout.style.format.tests.bugs.002_bad_line_positions":
                      ["browser-policy-content.js"],
                  "lookout.style.format.tests.bugs.003_classify_vnodes_negative_col":
                      ["jquery.layout.js"],
                  "lookout.style.format.tests.bugs.004_generate_each_line":
                      ["jquery.layout.js"],
                  "lookout.style.typos.tests": ["*.asdf", "*.xz", "*.pkl", "id_vecs_10.bin"]},
    classifiers=[
        "Development Status :: 3 - Alpha",
        "Environment :: Console",
        "Intended Audience :: Developers",
        "License :: OSI Approved :: GNU Affero General Public License v3",
        "Operating System :: POSIX",
        "Programming Language :: Python :: 3.5",
        "Programming Language :: Python :: 3.6",
        "Programming Language :: Python :: 3.7",
        "Topic :: Software Development :: Quality Assurance",
    ],
)<|MERGE_RESOLUTION|>--- conflicted
+++ resolved
@@ -33,13 +33,8 @@
     namespace_packages=["lookout"],
     keywords=["machine learning on source code", "babelfish", "lookout"],
     install_requires=[
-<<<<<<< HEAD
-        "sourced-ml>=0.7.2,<0.8",
         "lookout-sdk-ml>=0.11.0,<0.12",
-=======
         "sourced-ml>=0.8.0,<0.9",
-        "lookout-sdk-ml>=0.9.0,<0.10",
->>>>>>> e4524461
         "scikit-learn>=0.20,<2.0",
         "scikit-optimize>=0.5,<2.0",
         "pandas>=0.22,<2.0",
