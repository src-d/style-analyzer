from importlib.machinery import SourceFileLoader
import os

from setuptools import find_packages, setup

lookout_style = SourceFileLoader("lookout", "./lookout/style/__init__.py").load_module()

with open(os.path.join(os.path.dirname(__file__), "README.md"), encoding="utf-8") as f:
    long_description = f.read()

tests_require = ["docker>=3.4.0,<4.0"]
tf_requires = ["tensorflow>=1.0,<2.0"]
tf_gpu_requires = ["tensorflow-gpu>=1.0,<2.0"]
plot_requires = ["matplotlib>=2.0,<3.0"]
web_requires = ["Flask>=1.0.0,<2.0", "Flask-Cors>=3.0.0,<4.0"]
all_cpu_requires = tests_require + tf_requires + plot_requires + web_requires
all_gpu_requires = tests_require + tf_gpu_requires + plot_requires + web_requires
exclude_packages = ("lookout.style.format.tests", "lookout.style.typos.tests") \
    if not os.getenv("LOOKOUT_STYLE_ANALYZER_SETUP_INCLUDE_TESTS", False) else ()

setup(
    name="lookout-style",
    description="Machine learning-based assisted code review - code style analyzers.",
    long_description=long_description,
    long_description_content_type="text/markdown",
    version=lookout_style.__version__,
    license="AGPL-3.0",
    author="source{d}",
    author_email="machine-learning@sourced.tech",
    url="https://github.com/src-d/style-analyzer",
    download_url="https://github.com/src-d/style-analyzer",
    packages=find_packages(exclude=exclude_packages),
    namespace_packages=["lookout"],
    keywords=["machine learning on source code", "babelfish", "lookout"],
    install_requires=[
        "sourced-ml>=0.7.2,<0.8",
<<<<<<< HEAD
        "lookout-sdk-ml>=0.11.0,<0.12",
=======
        "lookout-sdk-ml>=0.9.0,<0.10",
>>>>>>> ea3e4815
        "scikit-learn>=0.20,<2.0",
        "scikit-optimize>=0.5,<2.0",
        "pandas>=0.22,<2.0",
        "gensim>=3.5.0,<4.0",
        "google-compute-engine>=2.8.3,<3.0",  # for gensim
        "xgboost>=0.72,<2.0",
        "tabulate>=0.8.0,<2.0",
        "python-igraph>=0.7.0,<2.0",
    ],
    extras_require={
        "tf": tf_requires,
        "tf_gpu": tf_gpu_requires,
        "plot": plot_requires,
        "test": tests_require,
        "web": web_requires,
        "all_gpu": all_gpu_requires,
        "all_cpu": all_cpu_requires,
    },
    tests_require=tests_require,
    package_data={"": ["../LICENSE.md", "../README.md", "../requirements.txt", "README.md"],
                  "lookout.style.format": ["templates/*.jinja2"],
                  "lookout.style.format.benchmarks": ["data/js_smoke_init.tar.xz",
                                                      "data/quality_report_repos.csv"],
                  "lookout.style.format.langs": ["*.jinja2"],
                  "lookout.style.format.tests": ["*.asdf", "*.xz"],
                  "lookout.style.format.tests.bugs.001_analyze_skips_lines":
                      ["find_chrome_base.js", "find_chrome_head.js",
                       "style.format.analyzer.FormatAnalyzer_1.asdf"],
                  "lookout.style.format.tests.bugs.002_bad_line_positions":
                      ["browser-policy-content.js"],
                  "lookout.style.format.tests.bugs.003_classify_vnodes_negative_col":
                      ["jquery.layout.js"],
                  "lookout.style.typos.tests": ["*.asdf", "*.xz", "*.pkl", "id_vecs_10.bin"]},
    classifiers=[
        "Development Status :: 3 - Alpha",
        "Environment :: Console",
        "Intended Audience :: Developers",
        "License :: OSI Approved :: GNU Affero General Public License v3",
        "Operating System :: POSIX",
        "Programming Language :: Python :: 3.5",
        "Programming Language :: Python :: 3.6",
        "Programming Language :: Python :: 3.7",
        "Topic :: Software Development :: Quality Assurance",
    ],
)<|MERGE_RESOLUTION|>--- conflicted
+++ resolved
@@ -34,11 +34,7 @@
     keywords=["machine learning on source code", "babelfish", "lookout"],
     install_requires=[
         "sourced-ml>=0.7.2,<0.8",
-<<<<<<< HEAD
         "lookout-sdk-ml>=0.11.0,<0.12",
-=======
-        "lookout-sdk-ml>=0.9.0,<0.10",
->>>>>>> ea3e4815
         "scikit-learn>=0.20,<2.0",
         "scikit-optimize>=0.5,<2.0",
         "pandas>=0.22,<2.0",
