--- conflicted
+++ resolved
@@ -1,5 +1,4 @@
 """Evaluate how well a given model is able to fix style mistakes randomly added in a repository."""
-from collections import defaultdict
 from difflib import SequenceMatcher
 import glob
 import logging
@@ -255,13 +254,9 @@
 
     true_content = get_content_from_repo(true_repo)
     noisy_content = get_content_from_repo(noisy_repo)
-<<<<<<< HEAD
     true_files, noisy_files, start_changes = get_difflib_changes(true_content, noisy_content)
-=======
-    true_files, noisy_files, lines_changed = get_difflib_changes(true_content, noisy_content)
     if not true_files:
         raise ValueError("Noisy repo should count at least one artificial mistake")
->>>>>>> 820015c8
     log.info("Number of files modified by adding style noise: %d / %d", len(true_files),
              len(true_content))
     del true_content, noisy_content
