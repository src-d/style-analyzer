"""Analyzer that detects bad formatting by learning on the existing code in the repository."""
from collections import defaultdict
import functools
from itertools import chain
import logging
import os
from pprint import pformat
from typing import Any, Iterable, List, Mapping, NamedTuple, Sequence, Tuple

import bblfsh  # noqa: F401
from jinja2 import Template
from lookout.core.analyzer import Analyzer, ReferencePointer
from lookout.core.api.service_analyzer_pb2 import Comment
from lookout.core.api.service_data_pb2 import Change, File
from lookout.core.data_requests import DataService, \
    with_changed_uasts_and_contents, with_uasts_and_contents
from lookout.core.lib import files_by_language, filter_files, find_deleted_lines, find_new_lines
from lookout.core.metrics import submit_event
import numpy

from lookout.style.format.classes import CLASS_INDEX, CLS_NEWLINE
from lookout.style.format.code_generator import CodeGenerator
from lookout.style.format.descriptions import describe_rule, get_change_description
from lookout.style.format.feature_extractor import FeatureExtractor
from lookout.style.format.model import FormatModel
from lookout.style.format.optimizer import Optimizer
from lookout.style.format.postprocess import filter_uast_breaking_preds
from lookout.style.format.rules import Rules, TrainableRules
from lookout.style.format.utils import generate_comment, merge_dicts
from lookout.style.format.virtual_node import VirtualNode

LineFix = NamedTuple("LineFix", (
    ("line_number", int),                     # line number for the comment
    ("suggested_code", str),                  # code line predicted by our model
    ("fixed_vnodes", List[VirtualNode]),      # VirtualNode-s with fixed y
    ("confidence", int),                      # overall confidence in the prediction, 0-100
))

FileFix = NamedTuple("FileFix", (
    ("error", str),                           # error message
    ("line_fixes", Sequence[LineFix]),        # fixes for file lines. Can be empty.
    ("language", str),                        # programming language of the code
    ("feature_extractor", FeatureExtractor),  # FeatureExtractor involved
    ("file_vnodes", List[VirtualNode]),       # fixed VirtualNode-s which correspond to this file
    ("head_file", File),                      # file from head revision
    ("base_file", File),                      # file from base revision
    ("y_pred_pure", numpy.ndarray),           # raw rules.predict() output. It can contain
                                              # negative values for a prediction refusal.
    ("y", numpy.ndarray),                     # final vector of predictions with all fixes applied
))


class FormatAnalyzer(Analyzer):
    """Detect bad formatting by training on existing code and analyzing pull requests."""

    model_type = FormatModel
    name = "style.format.analyzer.FormatAnalyzer"
    version = 1
    description = "Source code formatting: whitespace, new lines, quotes, braces."
    defaults_for_analyze = {
        "confidence_threshold": 0.92,
        "support_threshold": 80,
        "report_code_lines": False,
        "report_triggered_rules": False,
        "report_parse_failures": False,
        "uast_break_check": True,
        "comment_template": os.path.join(os.path.dirname(__file__), "templates",
                                         "comment.jinja2"),
    }
    defaults_for_train = {
        "global": {
            "feature_extractor": {
                "left_siblings_window": 5,
                "right_siblings_window": 5,
                "parents_depth": 2,
                "node_features": ["start_line", "start_col"],
                "left_features": ["length", "diff_offset", "diff_col", "diff_line",
                                  "internal_type", "label", "reserved", "roles"],
                "right_features": ["length", "internal_type", "reserved", "roles"],
                "parent_features": ["internal_type", "roles"],
                "no_labels_on_right": True,
                "debug_parsing": False,
                "select_features_number": 500,
                "return_sibling_indices": False,
                "cutoff_label_support": 80,
            },
            "trainable_rules": {
                "prune_branches_algorithms": ["reduced-error"],
                "top_down_greedy_budget": [False, .5],
                "prune_attributes": True,
                "uncertain_attributes": True,
                "confidence_threshold": 0.8,
                "prune_dataset_ratio": .2,
                "n_estimators": 10,
                "random_state": 42,
            },
            "n_jobs": -1,
            "n_iter": 10,
            "cv": 3,
            "line_length_limit": 500,
            "lower_bound_instances": 500,
        },
        # selected settings for each particular language which overwrite "global"
        # empty {} is still required if we do not have any adjustments
        "javascript": {},
    }

    def __init__(self, model: FormatModel, url: str, config: Mapping[str, Any]) -> None:
        """
        Construct a FormatAnalyzer.

        :param model: FormatModel to use during pull request analysis.
        :param url: Git repository on which the model was trained.
        :param config: Configuration to use to analyze pull requests.
        """
        super().__init__(model, url, config)
        self._log = logging.getLogger(type(self).__name__)
        self.config = self._load_analyze_config(self.config)
        with open(self.config["comment_template"], encoding="utf-8") as f:
            self.comment_template = Template(f.read(), trim_blocks=True, lstrip_blocks=True)

    @with_changed_uasts_and_contents
    def analyze(self, ptr_from: ReferencePointer, ptr_to: ReferencePointer,
                data_service: DataService, **data) -> List[Comment]:
        """
        Analyze a set of changes from one revision to another.

        :param ptr_from: Git repository state pointer to the base revision.
        :param ptr_to: Git repository state pointer to the head revision.
        :param data_service: Connection to the Lookout data retrieval service.
        :param data: Contains "changes" - the list of changes in the pointed state.
        :return: List of comments.
        """
        comments = []
        for file_fix in self.generate_file_fixes(data_service, list(data["changes"])):
            filename = file_fix.head_file.path
            if file_fix.error:
                comments.append(generate_comment(text=file_fix.error, line=0, confidence=100,
                                                 filename=filename))

            else:
                comments.extend(generate_comment(
                    text=self.render_comment_text(file_fix, fix_index), filename=filename,
                    line=line_fix.line_number, confidence=line_fix.confidence)
                                for fix_index, line_fix in enumerate(file_fix.line_fixes))
        return comments

    @classmethod
    @with_uasts_and_contents
    def train(cls, ptr: ReferencePointer, config: Mapping[str, Any], data_service: DataService,
              **data) -> FormatModel:
        """
        Train a model given the files available.

        :param ptr: Git repository state pointer.
        :param config: configuration dict.
        :param data: contains "files" - the list of files in the pointed state.
        :param data_service: connection to the Lookout data retrieval service.
        :return: AnalyzerModel containing the learned rules, per language.
        """
        _log = logging.getLogger(cls.__name__)
        _log.info("train %s %s %s", ptr.url, ptr.commit, pformat(config, width=4096, compact=True))
        model = FormatModel().construct(cls, ptr)
        config = cls._load_train_config(config)
        for language, files in files_by_language(data["files"]).items():
            try:
                lang_config = config[language]
            except KeyError:
                _log.warning("language %s is not supported, skipped", language)
                continue
<<<<<<< HEAD
=======
            files = filter_files(files, lang_config["line_length_limit"], _log)
            submit_event("%s.train.%s.files" % (cls.name, language), len(files))
>>>>>>> c37238b9
            if len(files) == 0:
                _log.info("zero files after filtering, language %s is skipped.", language)
                continue
            try:
                fe = FeatureExtractor(language=language, **lang_config["feature_extractor"])
            except ImportError:
                _log.warning("skipped %d %s files - not supported", len(files), language)
                continue
            else:
                _log.info("training on %d %s files", len(files), language)
            # we sort to make the features reproducible
            X, y, _ = fe.extract_features(sorted(files.values(), key=lambda x: x.path))
            X, selected_features = fe.select_features(X, y)
            lang_config["feature_extractor"]["selected_features"] = selected_features
            lang_config["feature_extractor"]["label_composites"] = fe.labels_to_class_sequences
            lower_bound_instances = lang_config["lower_bound_instances"]
            if X.shape[0] < lower_bound_instances:
                _log.warning("skipped %d %s files: too few samples (%d/%d)",
                             len(files), language, X.shape[0], lower_bound_instances)
                continue
            _log.debug("training the rules model")
            optimizer = Optimizer(n_jobs=lang_config["n_jobs"],
                                  n_iter=lang_config["n_iter"],
                                  cv=lang_config["cv"],
                                  random_state=lang_config["trainable_rules"]["random_state"])
            best_score, best_params = optimizer.optimize(X, y)
            _log.debug("score of the best estimator found: %.6f", best_score)
            _log.debug("params of the best estimator found: %s", str(best_params))
            _log.debug("training the model with complete data")
            lang_config["trainable_rules"].update(best_params)
            trainable_rules = TrainableRules(**lang_config["trainable_rules"],
                                             origin_config=lang_config)
            trainable_rules.fit(X, y)
            importances = trainable_rules.feature_importances_
            _log.debug(
                "feature importances from %s:\n\t%s",
                lang_config["trainable_rules"]["base_model_name"],
                "\n\t".join("%-55s %.5E" % (fe.feature_names[i], importances[i])
                            for i in numpy.argsort(-importances)[:25] if importances[i] > 1e-5))
            submit_event("%s.train.%s.rules" % (cls.name, language), len(trainable_rules.rules))
            # TODO(vmarkovtsev): save the achieved precision, recall, etc. to the model
            # throw away imprecise classes
            if trainable_rules.rules.rules:
                model[language] = trainable_rules.rules
            else:
                _log.warning("model for %s has 0 rules. Skipping.", language)
        _log.info("trained %s", model)
        return model

    def generate_file_fixes(self, data_service: DataService, changes: Sequence[Change],
                            ) -> Iterable[FileFix]:
        """
        Generate all data required for any type of further processing.

        Next processing can be comment generation or performance report generation.

        :param data_service: Connection to the Lookout data retrieval service.
        :param changes: The list of changes in the pointed state.
        :return: Iterator with unrendered data per comment.
        """
        log = self._log
        base_files_by_lang = files_by_language(c.base for c in changes)
        head_files_by_lang = files_by_language(c.head for c in changes)
        processed_files_counter = defaultdict(int)
        processed_fixes_counter = defaultdict(int)
        for lang, head_files in head_files_by_lang.items():
            if lang not in self.model:
                log.warning("skipped %d written in %s. Rules for %s do not exist in model",
                            len(head_files), lang, lang)
                continue
            rules = self.model[lang]
            rules = rules.filter_by_confidence(self.config["confidence_threshold"]) \
                .filter_by_support(self.config["support_threshold"])
<<<<<<< HEAD
            for file in filter_files(filenames=head_files.keys(),
                                     line_length_limit=rules.origin_config["line_length_limit"],
                                     client=data_service.bblfsh_client,
                                     language=lang,
                                     log=log):
=======
            for file in filter_files(head_files, rules.origin_config["line_length_limit"], log):
                processed_files_counter[lang] += 1
>>>>>>> c37238b9
                try:
                    prev_file = base_files_by_lang[lang][file.path]
                except KeyError:
                    prev_file = None
                    lines = None
                else:
                    lines = sorted(chain.from_iterable((
                        find_new_lines(prev_file, file),
                        find_deleted_lines(prev_file, file),
                    )))
                log.debug("%s %s", file.path, lines)
                fe = FeatureExtractor(language=lang, **rules.origin_config["feature_extractor"])
                feature_extractor_output = fe.extract_features([file], [lines])
                if feature_extractor_output is None:
                    submit_event("%s.analyze.%s.parse_failures" % (self.name, lang), 1)
                    if self.config["report_parse_failures"]:
                        log.warning("Failed to parse %s", file.path)
                        yield FileFix(error="Failed to parse", head_file=file, language=lang,
                                      feature_extractor=fe, base_file=prev_file, file_vnodes=[],
                                      line_fixes=[], y_pred_pure=None, y=None)
                else:
                    fixes, file_vnodes, y_pred_pure, y = self._generate_token_fixes(
                        file, fe, feature_extractor_output, data_service.get_bblfsh(), rules)
                    log.debug("%s %d fixes", file.path, len(fixes))
                    processed_fixes_counter[lang] += len(fixes)
                    yield FileFix(error="", head_file=file, language=lang, feature_extractor=fe,
                                  base_file=prev_file, file_vnodes=file_vnodes, line_fixes=fixes,
                                  y_pred_pure=y_pred_pure, y=y)
        for key, val in processed_files_counter.items():
            submit_event("%s.analyze.%s.files" % (self.name, key), val)
        for key, val in processed_fixes_counter.items():
            submit_event("%s.analyze.%s.fixes" % (self.name, key), val)

    def render_comment_text(self, file_fix: FileFix, fix_index: int) -> str:
        """
        Generate the text of the comment for the specified line fix.

        :param file_fix: Information about file fix required to render a comment text.
        :param fix_index: Index for `file_fix.line_fixes`. Comment is generated for this line fix.
        :return: string with the generated comment.
        """
        rules = self.model[file_fix.language]
        _describe_rule = functools.partial(
            describe_rule, feature_extractor=file_fix.feature_extractor)
        _describe_change = functools.partial(
            get_change_description, feature_extractor=file_fix.feature_extractor)
        code_lines = file_fix.head_file.content.decode("utf-8", "replace").splitlines()
        line_fix = file_fix.line_fixes[fix_index]
        return self.comment_template.render(
                config=self.config,                     # configuration of the analyzer
                language=file_fix.language,             # programming language of the code
                line_number=line_fix.line_number,       # line number for the comment
                code_lines=code_lines,                  # original file code lines
                new_code_line=line_fix.suggested_code,  # code line suggested by our model
                rules=rules.rules,                      # list of rules belonging to the model
                fixed_vnodes=line_fix.fixed_vnodes,     # VirtualNode-s with changed y
                confidence=line_fix.confidence,         # overall confidence in the prediction
                describe_rule=_describe_rule,           # function to format a rule as text
                describe_change=_describe_change,       # function to format a change as text
                zip=zip,                                # Jinja2 does not have zip() by default
            )

    def _generate_token_fixes(
            self, file: File, fe: FeatureExtractor, feature_extractor_output,
            bblfsh_stub: "bblfsh.aliases.ProtocolServiceStub", rules: Rules,
    ) -> Tuple[List[LineFix], List[VirtualNode], numpy.ndarray, numpy.ndarray]:
        X, y, (vnodes_y, vnodes, vnode_parents, node_parents) = feature_extractor_output
        y_pred_pure, rule_winners, new_rules, grouped_quote_predictions = rules.predict(
            X=X, vnodes_y=vnodes_y, vnodes=vnodes, feature_extractor=fe)
        y_pred = rules.fill_missing_predictions(y_pred_pure, y)
        if self.config["uast_break_check"]:
            y, y_pred, vnodes_y, rule_winners, safe_preds = filter_uast_breaking_preds(
                y=y, y_pred=y_pred, vnodes_y=vnodes_y, vnodes=vnodes, files={file.path: file},
                feature_extractor=fe, stub=bblfsh_stub, vnode_parents=vnode_parents,
                node_parents=node_parents, rule_winners=rule_winners,
                grouped_quote_predictions=grouped_quote_predictions)
            y_pred_pure = y_pred_pure[safe_preds]
        assert len(y) == len(y_pred)
        assert len(y) == len(rule_winners)
        code_generator = CodeGenerator(fe, skip_errors=True)
        new_vnodes = code_generator.apply_predicted_y(vnodes, vnodes_y, rule_winners, new_rules)
        token_fixes = []
        for line_number, line in self._group_line_nodes(
                y, y_pred, vnodes_y, new_vnodes, rule_winners):
            line_ys, line_ys_pred, line_vnodes_y, new_line_vnodes, line_winners = line
            new_code_line = code_generator.generate(
                new_line_vnodes, "local").lstrip("\n").splitlines()[0]
            confidence = self._get_comment_confidence(line_ys, line_ys_pred, line_winners,
                                                      new_rules)
            fixed_vnodes = [vnode for vnode in new_line_vnodes if
                            hasattr(vnode, "y_old") and vnode.y_old != vnode.y]
            token_fixes.append(LineFix(
                line_number=line_number,        # line number for the comment
                suggested_code=new_code_line,   # code line suggested by our model
                fixed_vnodes=fixed_vnodes,      # VirtualNode-s with changed y
                confidence=confidence,          # overall confidence in the prediction, 0-100
            ))
        return token_fixes, new_vnodes, y_pred_pure, y

    @staticmethod
    def _get_comment_confidence(line_ys: Sequence[int], line_ys_pred: Sequence[int],
                                line_winners: Sequence[int], rules: Rules) -> int:
        confidence = 0
        confidence_count = 0
        for yi, y_predi, winner in zip(line_ys, line_ys_pred, line_winners):
            if yi != y_predi:
                confidence += rules.rules[winner].stats.conf
                confidence_count += 1
        return int(round(confidence * 100 / confidence_count))

    @staticmethod
    def _group_line_nodes(
        y: Sequence[int], y_pred: Sequence[int], vnodes_y: Sequence[VirtualNode],
        new_vnodes: Sequence[VirtualNode], rule_winners: Sequence[int],
        ) -> Tuple[int, Tuple[Sequence[int], Sequence[int], Sequence[VirtualNode],
                              Sequence[VirtualNode], Sequence[int]]]:
        """
        Group virtual nodes and related lists from feature extractor by line number.

        It yields line number and sublists of corresponding items from all input sequences.
        Line sublists are skipped in case there is no difference in predicted and original labels.
        Line sublists are merged in case new line on the end was replaced by target without
        newline. It is a helper function for `FormatAnalyser._generate_file_comments()`

        :param y: Sequence of original labels.
        :param y_pred: Sequence of predicted labels by the model.
        :param vnodes_y: Sequence of the labeled `VirtualNode`-s corresponding to labeled samples.
        :param new_vnodes: Sequence of all the `VirtualNode`-s corresponding to the input with \
                           applied predictions. `CodeGenerator.apply_predicted_y()` is used for \
                           that.
        :param rule_winners: List of rule winners.
        :return: 1-based line number and sublists of corresponding items from all input sequences.
        """
        line_no = None
        line_items = None
        result = []
        for (yi, y_predi, vnode_y, winner) in zip(y, y_pred, vnodes_y, rule_winners):
            if vnode_y.start.line != line_no:
                if line_items:
                    result.append((line_no, zip(*line_items)))
                line_items = []
                line_no = vnode_y.start.line
            if yi != y_predi:
                line_items.append((yi, y_predi, vnode_y, winner))
        if line_items:
            result.append((line_no, zip(*line_items)))

        for line_no, (line_y, line_y_pred, line_vnodes_y, line_rule_winners) in result:
            line_vnodes = []
            for vnode in new_vnodes:
                if vnode.start.line > line_no:
                    if (line_vnodes and line_vnodes[-1].y is not None and
                            CLASS_INDEX[CLS_NEWLINE] in line_vnodes[-1].y):
                        break
                    else:
                        line_vnodes.append(vnode)
                        continue
                elif vnode.end.line >= line_no:
                    line_vnodes.append(vnode)
            yield (int(line_vnodes_y[0].start.line),
                   (line_y, line_y_pred, line_vnodes_y, line_vnodes, line_rule_winners))

    @classmethod
    def _load_analyze_config(cls, config: Mapping[str, Any]) -> Mapping[str, Any]:
        """
        Merge config for `analyze()` with the default config.

        :param config: User-defined config.
        :return: Full config.
        """
        return merge_dicts(cls.defaults_for_analyze, config)

    @classmethod
    def _load_train_config(cls, config: Mapping[str, Any]) -> Mapping[str, Any]:
        """
        Merge config for `train()` with the default config.

        :param config: User-defined config.
        :return: Full config.
        """
        config = merge_dicts(cls.defaults_for_train, config)
        global_config = config.pop("global")
        try:
            return {lang: merge_dicts(global_config, lang_config)
                    for lang, lang_config in config.items()}
        except AttributeError as e:
            raise ValueError("Config %s can not be merged with default values config: %s" % (
                config, global_config,
            ))<|MERGE_RESOLUTION|>--- conflicted
+++ resolved
@@ -168,11 +168,7 @@
             except KeyError:
                 _log.warning("language %s is not supported, skipped", language)
                 continue
-<<<<<<< HEAD
-=======
-            files = filter_files(files, lang_config["line_length_limit"], _log)
             submit_event("%s.train.%s.files" % (cls.name, language), len(files))
->>>>>>> c37238b9
             if len(files) == 0:
                 _log.info("zero files after filtering, language %s is skipped.", language)
                 continue
@@ -246,16 +242,12 @@
             rules = self.model[lang]
             rules = rules.filter_by_confidence(self.config["confidence_threshold"]) \
                 .filter_by_support(self.config["support_threshold"])
-<<<<<<< HEAD
             for file in filter_files(filenames=head_files.keys(),
                                      line_length_limit=rules.origin_config["line_length_limit"],
                                      client=data_service.bblfsh_client,
                                      language=lang,
                                      log=log):
-=======
-            for file in filter_files(head_files, rules.origin_config["line_length_limit"], log):
                 processed_files_counter[lang] += 1
->>>>>>> c37238b9
                 try:
                     prev_file = base_files_by_lang[lang][file.path]
                 except KeyError:
