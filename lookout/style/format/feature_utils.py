from typing import Callable, Iterable, Mapping, NamedTuple, Optional, Tuple

import bblfsh

from lookout.core.api.service_analyzer_pb2 import Comment

Position = NamedTuple("Position", (("offset", int), ("line", int), ("col", int)))
"""
`line` and `col` are 1-based to match UAST!
"""


class VirtualNode:
    def __init__(self, value: str, start: Position, end: Position,
                 *, node: bblfsh.Node = None, y: int = None, path: str = None,
                 global_index: Optional[int] = None, labeled_index: Optional[int] = None) -> None:
        """
        This represents either a real UAST node or an imaginary token.

        :param value: text of the token.
        :param start: starting position of the token (0-based).
        :param end: ending position of the token (0-based).
        :param node: corresponding UAST node (if exists).
        :param path: path to related file. Useful for debugging.
        """
        self.value = value
        assert start.line >= 1 and start.col >= 1, "start line and column are 1-based like UASTs"
        assert end.line >= 1 and end.col >= 1, "end line and column are 1-based like UASTs"
        assert y in EMPTY_CLS or start.offset < end.offset, "illegal empty node"
        self.start = start
        self.end = end
        self.node = node
        self.y = y
        self.path = path

    def __str__(self) -> str:
        return self.value

    def __repr__(self) -> str:
<<<<<<< HEAD
        return ("VirtualNode(\"%s\", y=%s, start=%s, end=%s, node=%s, path=\"%s\", "
                "global_index=%s, labeled_index=%s)" % (
=======
        return ("VirtualNode(\"%s\", y=%s, start=%s, end=%s, node=%s, path=\"%s\")" % (
>>>>>>> 7edc73e8
                    self.value.replace("\n", "\\n"),
                    "None" if self.y is None else self.y,
                    tuple(self.start),
                    tuple(self.end),
                    id(self.node) if self.node is not None else "None",
                    self.path))

    def __eq__(self, other: "VirtualNode") -> bool:
        return (self.value == other.value
                and self.start == other.start
                and self.end == other.end
                and self.node == other.node
                and self.y == other.y
                and self.path == other.path)

    @staticmethod
    def from_node(node: bblfsh.Node, file: str, path: str,
                  token_unwrappers: Mapping[str, Callable[[str], Tuple[str, str]]]
                  ) -> Iterable["VirtualNode"]:
        """
        Initializes the VirtualNode from a UAST node. Takes into account prefixes and suffixes.

        :param node: UAST node
        :param file: the file contents
        :param path: the file path
        :param token_unwrappers: mapping from bblfsh internal types to functions to unwrap tokens
        :return: new VirtualNode-s
        """
        outer_token = file[node.start_position.offset:node.end_position.offset]
        if not node.token:
            yield VirtualNode(outer_token,
                              Position(*[f[1] for f in node.start_position.ListFields()]),
                              Position(*[f[1] for f in node.end_position.ListFields()]),
                              node=node, path=path)
            return
        node_token = node.token
        if node.internal_type in token_unwrappers:
            node_token, outer_token = token_unwrappers[node.internal_type](outer_token)
        start_offset = outer_token.find(node_token)
        assert start_offset >= 0, (
            "Couldn't find the token in the specified position:\nNode role: %s\nParsed form: “%s”"
            "\nRaw form: “%s”\nStart position: %d, %d, %d\nEnd position: %d, %d, %d" % (
                node.internal_type, node_token, outer_token, node.start_position.offset,
                node.start_position.line, node.start_position.col, node.end_position.offset,
                node.end_position.line, node.end_position.col))
        start_pos = node.start_position.offset + start_offset
        if start_offset:
            yield VirtualNode(outer_token[:start_offset],
                              Position(offset=node.start_position.offset,
                                       line=node.start_position.line,
                                       col=node.start_position.col),
                              Position(offset=start_pos,
                                       line=node.start_position.line,
                                       col=node.start_position.col + start_offset),
                              path=path)
        end_offset = start_offset + len(node_token)
        end_pos = start_pos + len(node_token)
        yield VirtualNode(node_token,
                          Position(offset=start_pos,
                                   line=node.start_position.line,
                                   col=node.start_position.col + start_offset),
                          Position(offset=end_pos,
                                   line=node.end_position.line,
                                   col=node.start_position.col + end_offset),
                          node=node, path=path)
        if end_pos < node.end_position.offset:
            yield VirtualNode(outer_token[end_offset:],
                              Position(offset=end_pos,
                                       line=node.end_position.line,
                                       col=node.start_position.col + end_offset),
                              Position(offset=node.end_position.offset,
                                       line=node.end_position.line,
                                       col=node.end_position.col),
                              path=path)

    def to_comment(self, correct_y: int) -> Comment:
        """
        Writes the comment with regard to the correct node class.
        :param correct_y: the index of the correct node class.
        :return: Lookout Comment object.
        """
        comment = Comment()
        comment.line = self.start.line
        if correct_y == CLASS_INDEX[CLS_NOOP]:
            comment.text = "format: %s at column %d should be removed" % (
                CLASSES[self.y], self.start.col)
        elif self.y == CLASS_INDEX[CLS_NOOP]:
            comment.text = "format: %s should be inserted at column %d" % (
                CLASSES[correct_y], self.start.col)
        else:
            comment.text = "format: replace %s with %s at column %d" % (
                CLASSES[self.y], CLASSES[correct_y], self.start.col)
        comment.text = comment.text.replace("<", "`").replace(">", "`")
        return comment


CLS_SPACE = "<space>"
CLS_TAB = "<tab>"
CLS_NEWLINE = "<newline>"
CLS_SPACE_INC = "<+space>"
CLS_SPACE_DEC = "<-space>"
CLS_TAB_INC = "<+tab>"
CLS_TAB_DEC = "<-tab>"
CLS_SINGLE_QUOTE = "'"
CLS_DOUBLE_QUOTE = '"'
CLS_NOOP = "<noop>"
CLASSES = (CLS_SPACE, CLS_TAB, CLS_NEWLINE, CLS_SPACE_INC, CLS_SPACE_DEC,
           CLS_TAB_INC, CLS_TAB_DEC, CLS_SINGLE_QUOTE, CLS_DOUBLE_QUOTE, CLS_NOOP)
CLASS_INDEX = {cls: i for i, cls in enumerate(CLASSES)}
EMPTY_CLS = frozenset([CLASS_INDEX[CLS_TAB_DEC], CLASS_INDEX[CLS_SPACE_DEC],
                       CLASS_INDEX[CLS_NOOP]])<|MERGE_RESOLUTION|>--- conflicted
+++ resolved
@@ -37,12 +37,7 @@
         return self.value
 
     def __repr__(self) -> str:
-<<<<<<< HEAD
-        return ("VirtualNode(\"%s\", y=%s, start=%s, end=%s, node=%s, path=\"%s\", "
-                "global_index=%s, labeled_index=%s)" % (
-=======
         return ("VirtualNode(\"%s\", y=%s, start=%s, end=%s, node=%s, path=\"%s\")" % (
->>>>>>> 7edc73e8
                     self.value.replace("\n", "\\n"),
                     "None" if self.y is None else self.y,
                     tuple(self.start),
